import sbt._
import sbt.Process._

import assembly._

import de.element34.sbteclipsify._


class SparkProject(info: ProjectInfo) extends ParentProject(info) with IdeaProject {

  lazy val core = project("core", "Spark Core", new CoreProject(_))

  lazy val repl = project("repl", "Spark REPL", new ReplProject(_), core)

  lazy val examples = project("examples", "Spark Examples", new ExamplesProject(_), core)

  lazy val bagel = project("bagel", "Bagel", new BagelProject(_), core)

  lazy val jettyWebapp = "org.eclipse.jetty" % "jetty-webapp" % "7.4.1.v20110513" % "provided"

  trait BaseProject extends BasicScalaProject with ScalaPaths with BasicPackagePaths with Eclipsify with IdeaProject {
    override def compileOptions = super.compileOptions ++ Seq(Unchecked)

    lazy val jettyServer = "org.eclipse.jetty" % "jetty-server" % "7.4.2.v20110526"
    
    override def packageDocsJar = defaultJarPath("-javadoc.jar")
    override def packageSrcJar= defaultJarPath("-sources.jar")
    lazy val sourceArtifact = Artifact.sources(artifactID)
    lazy val docsArtifact = Artifact.javadoc(artifactID)
    override def packageToPublishActions = super.packageToPublishActions ++ Seq(packageDocs, packageSrc)
  }

  class CoreProject(info: ProjectInfo) extends DefaultProject(info) with BaseProject with DepJar with XmlTestReport {
    val guava = "com.google.guava" % "guava" % "r09"
    val log4j = "log4j" % "log4j" % "1.2.16"
    val slf4jVersion = "1.6.1"
    val slf4jApi = "org.slf4j" % "slf4j-api" % slf4jVersion
    val slf4jLog4j = "org.slf4j" % "slf4j-log4j12" % slf4jVersion
    val compressLzf = "com.ning" % "compress-lzf" % "0.7.0"
    val hadoop = "org.apache.hadoop" % "hadoop-core" % "0.20.2"
    val asm = "asm" % "asm-all" % "3.3.1"
    val scalaTest = "org.scalatest" % "scalatest" % "1.3" % "test"
    val scalaCheck = "org.scala-tools.testing" %% "scalacheck" % "1.7" % "test"
  }

  class ReplProject(info: ProjectInfo) extends DefaultProject(info) with BaseProject with DepJar with XmlTestReport

  class ExamplesProject(info: ProjectInfo) extends DefaultProject(info) with BaseProject {
    val colt = "colt" % "colt" % "1.2.0"
  }

<<<<<<< HEAD
  lazy val hive =
    project("hive", "Spark Hive", new HiveProject(_), core)

  class CoreProject(info: ProjectInfo)
  extends DefaultProject(info) with Eclipsify with IdeaProject with DepJar with XmlTestReport
  {}

  class ExamplesProject(info: ProjectInfo)
  extends DefaultProject(info) with Eclipsify with IdeaProject
  {}

  class HiveProject(info: ProjectInfo)
  extends DefaultProject(info) with Eclipsify with IdeaProject with DepJar
  {}
=======
  class BagelProject(info: ProjectInfo) extends DefaultProject(info) with BaseProject with DepJar with XmlTestReport

>>>>>>> 8b0390d3
}


// Project mixin for an XML-based ScalaTest report. Unfortunately
// there is currently no way to call this directly from SBT without
// executing a subprocess.
trait XmlTestReport extends BasicScalaProject {
  def testReportDir = outputPath / "test-report"

  lazy val testReport = task {
    log.info("Creating " + testReportDir + "...")
    if (!testReportDir.exists) {
      testReportDir.asFile.mkdirs()
    }
    log.info("Executing org.scalatest.tools.Runner...")
    val command = ("scala -classpath " + testClasspath.absString +
                   " org.scalatest.tools.Runner -o " +
                   " -u " + testReportDir.absolutePath +
                   " -p " + (outputPath / "test-classes").absolutePath)
    Process(command, path("."), "JAVA_OPTS" -> "-Xmx500m") !

    None
  }.dependsOn(compile, testCompile).describedAs("Generate XML test report.")
}


// Project mixin for creating a JAR with  a project's dependencies. This is based
// on the AssemblyBuilder plugin, but because this plugin attempts to package Scala
// and our project too, we leave that out using our own exclude filter (depJarExclude).
trait DepJar extends AssemblyBuilder {
  def depJarExclude(base: PathFinder) = {
    (base / "scala" ** "*") +++ // exclude scala library
    (base / "spark" ** "*") +++ // exclude Spark classes
    ((base / "META-INF" ** "*") --- // generally ignore the hell out of META-INF
     (base / "META-INF" / "services" ** "*") --- // include all service providers
     (base / "META-INF" / "maven" ** "*")) // include all Maven POMs and such
  }

  def depJarTempDir = outputPath / "dep-classes"

  def depJarOutputPath =
    outputPath / (name.toLowerCase.replace(" ", "-") + "-dep-" + version.toString + ".jar")

  lazy val depJar = {
    packageTask(
      Path.lazyPathFinder(assemblyPaths(depJarTempDir,
                                        assemblyClasspath,
                                        assemblyExtraJars,
                                        depJarExclude)),
      depJarOutputPath,
      packageOptions)
  }.dependsOn(compile).describedAs("Bundle project's dependencies into a JAR.")
<<<<<<< HEAD

  override def assemblyJarName =
    name.toLowerCase.replace(" ", "-") + "-assembly-" + this.version + ".jar"
=======
  override def managedStyle = ManagedStyle.Maven
>>>>>>> 8b0390d3
}<|MERGE_RESOLUTION|>--- conflicted
+++ resolved
@@ -15,6 +15,8 @@
   lazy val examples = project("examples", "Spark Examples", new ExamplesProject(_), core)
 
   lazy val bagel = project("bagel", "Bagel", new BagelProject(_), core)
+
+  lazy val hive = project("hive", "Hive", new HiveProject(_), core)
 
   lazy val jettyWebapp = "org.eclipse.jetty" % "jetty-webapp" % "7.4.1.v20110513" % "provided"
 
@@ -49,25 +51,10 @@
     val colt = "colt" % "colt" % "1.2.0"
   }
 
-<<<<<<< HEAD
-  lazy val hive =
-    project("hive", "Spark Hive", new HiveProject(_), core)
+  class HiveProject(info: ProjectInfo)
+  extends DefaultProject(info) with BaseProject with DepJar
 
-  class CoreProject(info: ProjectInfo)
-  extends DefaultProject(info) with Eclipsify with IdeaProject with DepJar with XmlTestReport
-  {}
-
-  class ExamplesProject(info: ProjectInfo)
-  extends DefaultProject(info) with Eclipsify with IdeaProject
-  {}
-
-  class HiveProject(info: ProjectInfo)
-  extends DefaultProject(info) with Eclipsify with IdeaProject with DepJar
-  {}
-=======
   class BagelProject(info: ProjectInfo) extends DefaultProject(info) with BaseProject with DepJar with XmlTestReport
-
->>>>>>> 8b0390d3
 }
 
 
@@ -120,11 +107,6 @@
       depJarOutputPath,
       packageOptions)
   }.dependsOn(compile).describedAs("Bundle project's dependencies into a JAR.")
-<<<<<<< HEAD
 
-  override def assemblyJarName =
-    name.toLowerCase.replace(" ", "-") + "-assembly-" + this.version + ".jar"
-=======
   override def managedStyle = ManagedStyle.Maven
->>>>>>> 8b0390d3
 }